--- conflicted
+++ resolved
@@ -1,29 +1,18 @@
 [project]
-<<<<<<< HEAD
 name = "deepagents-cli"
 version = "0.0.1"
-=======
-name = "deepagents"
-version = "0.1.2"
->>>>>>> 2bf2b303
 description = "General purpose 'deep agent' with sub-agent spawning, todo list capabilities, and mock file system. Built on LangGraph."
 readme = "README.md"
 license = { text = "MIT" }
 requires-python = ">=3.11,<4.0"
 dependencies = [
-<<<<<<< HEAD
-    "langchain-anthropic==1.0.0",
-    "langchain==1.0.0",
-    "langchain-core==1.0.0",
     "tavily-python",
     "python-dotenv",
     "requests",
-    "rich>=13.0.0"
-=======
+    "rich>=13.0.0",
     "langchain-anthropic>=1.0.0,<2.0.0",
     "langchain>=1.0.0,<2.0.0",
     "langchain-core>=1.0.0,<2.0.0",
->>>>>>> 2bf2b303
 ]
 
 [project.scripts]
